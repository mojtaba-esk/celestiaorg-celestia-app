package main

import (
	"log"
	"time"

	"github.com/celestiaorg/celestia-app/v2/pkg/appconsts"
	"github.com/celestiaorg/celestia-app/v2/test/e2e/testnet"
<<<<<<< HEAD
=======
	"github.com/celestiaorg/celestia-app/v2/test/util/testnode"
	"github.com/tendermint/tendermint/pkg/trace"
>>>>>>> fc5a5991
)

const (
	seed = 42

	toMiB = 1024 * 1024
)

var bigBlockManifest = Manifest{
	TestnetName: "big-block",
	ChainID:     "test",
	Validators:  2,
	ValidatorResource: testnet.Resources{
		MemoryRequest: "12Gi",
		MemoryLimit:   "12Gi",
		CPU:           "8",
		Volume:        "20Gi",
	},
	TxClientsResource: testnet.Resources{
		MemoryRequest: "1Gi",
		MemoryLimit:   "3Gi",
		CPU:           "2",
		Volume:        "1Gi",
	},
	SelfDelegation:     10000000,
	CelestiaAppVersion: "pr-3261",
	TxClientVersion:    "pr-3261",
	EnableLatency:      false,
	LatencyParams:      LatencyParams{150, 150}, // in  milliseconds
	BlobsPerSeq:        6,
	BlobSequences:      50,
	BlobSizes:          "200000",
	PerPeerBandwidth:   100 * toMiB,
	UpgradeHeight:      0,
	TimeoutCommit:      11 * time.Second,
	TimeoutPropose:     10 * time.Second,
	Mempool:            "v1", // ineffective as it always defaults to v1
	BroadcastTxs:       true,
	Prometheus:         true,
	GovMaxSquareSize:   1024,
	MaxBlockBytes:      128 * toMiB,
	TestDuration:       10 * time.Minute,
	TxClients:          2,
	LocalTracingType:   "local",
	PushTrace:          true,
}

func TwoNodeSimple(_ *log.Logger) error {
	manifest := Manifest{
		TestnetName:        "TwoNodeSimple",
		ChainID:            "two-node-simple",
		Validators:         2,
		ValidatorResource:  testnet.DefaultResources,
		TxClientsResource:  testnet.DefaultResources,
		SelfDelegation:     10000000,
		CelestiaAppVersion: "pr-3261",
		TxClientVersion:    testnet.TxsimVersion,
		EnableLatency:      true,
		LatencyParams:      LatencyParams{100, 10}, // in  milliseconds
		BlobsPerSeq:        1,
		BlobSequences:      1,
		BlobSizes:          "10000-10000",
		PerPeerBandwidth:   5 * 1024 * 1024,
		UpgradeHeight:      0,
		TimeoutCommit:      1 * time.Second,
		TimeoutPropose:     1 * time.Second,
		Mempool:            "v1",
		BroadcastTxs:       true,
		Prometheus:         true,
		GovMaxSquareSize:   appconsts.DefaultGovMaxSquareSize,
		MaxBlockBytes:      appconsts.DefaultMaxBytes,
		LocalTracingType:   "local",
		PushTrace:          false,
		DownloadTraces:     false,
		TestDuration:       30 * time.Second,
		TxClients:          2,
		LocalTracingType:   "local",
		PushTrace:          false,
	}

	benchTest, err := NewBenchmarkTest("TwoNodeSimple", &manifest)
	testnet.NoError("failed to create benchmark test", err)

	defer func() {
		log.Print("Cleaning up testnet")
		benchTest.Cleanup()
	}()

	testnet.NoError("failed to setup nodes", benchTest.SetupNodes())

	testnet.NoError("failed to run the benchmark test", benchTest.Run())

<<<<<<< HEAD
	testnet.NoError("failed to check results", benchTest.CheckResults())
=======
	// post test data collection and validation

	// if local tracing is enabled,
	// pull round state traces to confirm tracing is working as expected.
	if benchTest.manifest.LocalTracingType == "local" {
		if _, err := benchTest.Node(0).PullRoundStateTraces("."); err != nil {
			return fmt.Errorf("failed to pull round state traces: %w", err)
		}
	}

	// download traces from S3, if enabled
	if benchTest.manifest.PushTrace && benchTest.manifest.DownloadTraces {
		// download traces from S3
		pushConfig, _ := trace.GetPushConfigFromEnv()
		err := trace.S3Download("./traces/", benchTest.manifest.ChainID,
			pushConfig)
		if err != nil {
			return fmt.Errorf("failed to download traces from S3: %w", err)
		}
	}

	log.Println("Reading blockchain")
	blockchain, err := testnode.ReadBlockchain(context.Background(),
		benchTest.Node(0).AddressRPC())
	testnet.NoError("failed to read blockchain", err)

	totalTxs := 0
	for _, block := range blockchain {
		if appconsts.LatestVersion != block.Version.App {
			return fmt.Errorf("expected app version %d, got %d", appconsts.LatestVersion, block.Version.App)
		}
		totalTxs += len(block.Data.Txs)
	}
	if totalTxs < 10 {
		return fmt.Errorf("expected at least 10 transactions, got %d", totalTxs)
	}
>>>>>>> fc5a5991

	log.Println("--- PASS ✅: E2EThroughput")
	return nil
}

func TwoNodeBigBlock_8MiB(logger *log.Logger) error {
	logger.Println("Running TwoNodeBigBlock_8MiB")
	manifest := bigBlockManifest
	manifest.TestnetName = "TwoNodeBigBlock_8MiB"
	manifest.ChainID = "two-node-big-block-8mib"
	manifest.MaxBlockBytes = 8 * toMiB

	benchTest, err := NewBenchmarkTest("TwoNodeBigBlock_8MiB", &manifest)
	testnet.NoError("failed to create benchmark test", err)

	defer func() {
		log.Print("Cleaning up testnet")
		benchTest.Cleanup()
	}()

	testnet.NoError("failed to setup nodes", benchTest.SetupNodes())
	testnet.NoError("failed to run the benchmark test", benchTest.Run())
	testnet.NoError("failed to check results", benchTest.CheckResults())

	log.Println("--- PASS ✅: TwoNodeBigBlock_8MiB")
	return nil
}

func TwoNodeBigBlock_8MiB_Latency(logger *log.Logger) error {
	logger.Println("Running TwoNodeBigBlock_8MiB_Latency")
	manifest := bigBlockManifest
	manifest.TestnetName = "TwoNodeBigBlock_8MiB_Latency"
	manifest.ChainID = "two-node-big-block-8mib-latency"
	manifest.MaxBlockBytes = 8 * toMiB
	manifest.EnableLatency = true

	benchTest, err := NewBenchmarkTest("TwoNodeBigBlock_8MiB_Latency", &manifest)
	testnet.NoError("failed to create benchmark test", err)

	defer func() {
		log.Print("Cleaning up testnet")
		benchTest.Cleanup()
	}()

	testnet.NoError("failed to setup nodes", benchTest.SetupNodes())
	testnet.NoError("failed to run the benchmark test", benchTest.Run())
	testnet.NoError("failed to check results", benchTest.CheckResults())

	log.Println("--- PASS ✅: TwoNodeBigBlock_8MiB_Latency")
	return nil
}

func TwoNodeBigBlock_32MiB(logger *log.Logger) error {
	logger.Println("Running TwoNodeBigBlock_32MiB")
	manifest := bigBlockManifest
	manifest.TestnetName = "TwoNodeBigBlock_32MiB"
	manifest.ChainID = "two-node-big-block-32mib"
	manifest.MaxBlockBytes = 32 * toMiB

	benchTest, err := NewBenchmarkTest("TwoNodeBigBlock_32MiB", &manifest)
	testnet.NoError("failed to create benchmark test", err)

	defer func() {
		log.Print("Cleaning up testnet")
		benchTest.Cleanup()
	}()

	testnet.NoError("failed to setup nodes", benchTest.SetupNodes())
	testnet.NoError("failed to run the benchmark test", benchTest.Run())
	testnet.NoError("failed to check results", benchTest.CheckResults())

	log.Println("--- PASS ✅: TwoNodeBigBlock_32MiB")
	return nil
}

func TwoNodeBigBlock_64MiB(logger *log.Logger) error {
	logger.Println("Running TwoNodeBigBlock_64MiB")
	manifest := bigBlockManifest
	manifest.TestnetName = "TwoNodeBigBlock_64MiB"
	manifest.ChainID = "two-node-big-block-64mib"
	manifest.MaxBlockBytes = 64 * toMiB

	benchTest, err := NewBenchmarkTest("TwoNodeBigBlock_64MiB", &manifest)
	testnet.NoError("failed to create benchmark test", err)

	defer func() {
		log.Print("Cleaning up testnet")
		benchTest.Cleanup()
	}()

	testnet.NoError("failed to setup nodes", benchTest.SetupNodes())
	testnet.NoError("failed to run the benchmark test", benchTest.Run())
	testnet.NoError("failed to check results", benchTest.CheckResults())

	log.Println("--- PASS ✅: TwoNodeBigBlock_64MiB")
	return nil
}

func LargeNetwork_BigBlock_8MiB(logger *log.Logger) error {
	logger.Println("Running LargeNetwork_BigBlock_8MiB")
	manifest := bigBlockManifest
	manifest.TestnetName = "LargeNetwork_BigBlock_8MiB"
	manifest.ChainID = "large-network-big-block-8mib"
	manifest.MaxBlockBytes = 8 * toMiB
	manifest.Validators = 50
	manifest.TxClients = 50
	manifest.BlobSequences = 20
	manifest.TestDuration = 15 * time.Minute

	benchTest, err := NewBenchmarkTest("LargeNetwork_BigBlock_8MiB", &manifest)
	testnet.NoError("failed to create benchmark test", err)

	defer func() {
		log.Print("Cleaning up testnet")
		benchTest.Cleanup()
	}()

	testnet.NoError("failed to setup nodes", benchTest.SetupNodes())
	testnet.NoError("failed to run the benchmark test", benchTest.Run())
	testnet.NoError("failed to check results", benchTest.CheckResults())

	log.Println("--- PASS ✅: LargeNetwork_BigBlock_8MiB")
	return nil
}

func LargeNetwork_BigBlock_32MiB(logger *log.Logger) error {
	logger.Println("Running LargeNetwork_BigBlock_32MiB")
	manifest := bigBlockManifest
	manifest.TestnetName = "LargeNetwork_BigBlock_32MiB"
	manifest.ChainID = "large-network-big-block-32mib"
	manifest.MaxBlockBytes = 32 * toMiB
	manifest.Validators = 50
	manifest.TxClients = 50
	manifest.BlobSequences = 20

	benchTest, err := NewBenchmarkTest("LargeNetwork_BigBlock_32MiB", &manifest)
	testnet.NoError("failed to create benchmark test", err)

	defer func() {
		log.Print("Cleaning up testnet")
		benchTest.Cleanup()
	}()

	testnet.NoError("failed to setup nodes", benchTest.SetupNodes())
	testnet.NoError("failed to run the benchmark test", benchTest.Run())
	testnet.NoError("failed to check results", benchTest.CheckResults())

	log.Println("--- PASS ✅: LargeNetwork_BigBlock_32MiB")
	return nil
}

func LargeNetwork_BigBlock_64MiB(logger *log.Logger) error {
	logger.Println("Running LargeNetwork_BigBlock_64MiB")
	manifest := bigBlockManifest
	manifest.TestnetName = "LargeNetwork_BigBlock_64MiB"
	manifest.ChainID = "large-network-big-block-64mib"
	manifest.MaxBlockBytes = 64 * toMiB
	manifest.Validators = 50
	manifest.TxClients = 50
	manifest.BlobSequences = 20

	benchTest, err := NewBenchmarkTest("LargeNetwork_BigBlock_64MiB", &manifest)
	testnet.NoError("failed to create benchmark test", err)

	defer func() {
		log.Print("Cleaning up testnet")
		benchTest.Cleanup()
	}()

	testnet.NoError("failed to setup nodes", benchTest.SetupNodes())
	testnet.NoError("failed to run the benchmark test", benchTest.Run())
	testnet.NoError("failed to check results", benchTest.CheckResults())

	log.Println("--- PASS ✅: LargeNetwork_BigBlock_64MiB")
	return nil

}<|MERGE_RESOLUTION|>--- conflicted
+++ resolved
@@ -1,16 +1,15 @@
 package main
 
 import (
+	"context"
+	"fmt"
 	"log"
 	"time"
 
 	"github.com/celestiaorg/celestia-app/v2/pkg/appconsts"
 	"github.com/celestiaorg/celestia-app/v2/test/e2e/testnet"
-<<<<<<< HEAD
-=======
 	"github.com/celestiaorg/celestia-app/v2/test/util/testnode"
 	"github.com/tendermint/tendermint/pkg/trace"
->>>>>>> fc5a5991
 )
 
 const (
@@ -103,9 +102,6 @@
 
 	testnet.NoError("failed to run the benchmark test", benchTest.Run())
 
-<<<<<<< HEAD
-	testnet.NoError("failed to check results", benchTest.CheckResults())
-=======
 	// post test data collection and validation
 
 	// if local tracing is enabled,
@@ -142,7 +138,6 @@
 	if totalTxs < 10 {
 		return fmt.Errorf("expected at least 10 transactions, got %d", totalTxs)
 	}
->>>>>>> fc5a5991
 
 	log.Println("--- PASS ✅: E2EThroughput")
 	return nil
