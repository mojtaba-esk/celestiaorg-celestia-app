--- conflicted
+++ resolved
@@ -37,12 +37,7 @@
 
 	logger.Println("Creating genesis nodes")
 	for i := 0; i < numNodes; i++ {
-<<<<<<< HEAD
-		err := testNet.CreateGenesisNode(ctx, appVersion, 10000000, upgradeHeight, testnet.DefaultResources)
-=======
-		err := testNet.CreateGenesisNode(latestVersion, 10000000,
-			upgradeHeight, testnet.DefaultResources, true)
->>>>>>> 3aeb3c5a
+		err := testNet.CreateGenesisNode(ctx, appVersion, 10000000, upgradeHeight, testnet.DefaultResources, true)
 		testnet.NoError("failed to create genesis node", err)
 	}
 
