//nolint:staticcheck
package testnet

import (
	"context"
	"errors"
	"fmt"
	"os"
	"path/filepath"
	"time"

	"github.com/celestiaorg/celestia-app/v3/app"
	"github.com/celestiaorg/celestia-app/v3/app/encoding"
	"github.com/celestiaorg/celestia-app/v3/test/util/genesis"
	"github.com/celestiaorg/knuu/pkg/knuu"
	"github.com/celestiaorg/knuu/pkg/preloader"
	"github.com/cosmos/cosmos-sdk/crypto/hd"
	"github.com/cosmos/cosmos-sdk/crypto/keyring"
	"github.com/rs/zerolog/log"
	tmproto "github.com/tendermint/tendermint/proto/tendermint/types"
)

type Testnet struct {
	seed      int64
	nodes     []*Node
	genesis   *genesis.Genesis
	keygen    *keyGenerator
	grafana   *GrafanaInfo
	txClients []*TxSim
	knuu      *knuu.Knuu
}

func New(ctx context.Context, name string, seed int64, grafana *GrafanaInfo, chainID string,
	genesisModifiers ...genesis.Modifier) (
	*Testnet, error,
) {
	identifier := fmt.Sprintf("%s_%s", name, time.Now().Format("20060102_150405"))
	kn, err := knuu.New(ctx, knuu.Options{
		Scope:        identifier,
		ProxyEnabled: true,
		// if the tests timeout, pass the timeout option
		// Timeout: 120 * time.Minute,
	})
	if err != nil {
		return nil, err
	}

	log.Info().Str("scope", kn.Scope).Msg("Knuu initialized")

	return &Testnet{
		seed:    seed,
		nodes:   make([]*Node, 0),
		genesis: genesis.NewDefaultGenesis().WithChainID(chainID).WithModifiers(genesisModifiers...),
		keygen:  newKeyGenerator(seed),
		grafana: grafana,
		knuu:    kn,
	}, nil
}

<<<<<<< HEAD
func (t *Testnet) NewPreloader(name string) (*preloader.Preloader, error) {
=======
func (t *Testnet) Knuu() *knuu.Knuu {
	return t.knuu
}

func (t *Testnet) NewPreloader() (*preloader.Preloader, error) {
>>>>>>> 32fc6903
	if t.knuu == nil {
		return nil, errors.New("knuu is not initialized")
	}
	return preloader.New(name, t.knuu.SystemDependencies)
}

func (t *Testnet) SetConsensusParams(params *tmproto.ConsensusParams) {
	t.genesis.WithConsensusParams(params)
}

func (t *Testnet) SetConsensusMaxBlockSize(size int64) {
	t.genesis.ConsensusParams.Block.MaxBytes = size
}

func (t *Testnet) CreateGenesisNode(ctx context.Context, version string, selfDelegation, upgradeHeight int64, resources Resources, disableBBR bool) error {
	signerKey := t.keygen.Generate(ed25519Type)
	networkKey := t.keygen.Generate(ed25519Type)
	node, err := NewNode(ctx,
		fmt.Sprintf("val%d", len(t.nodes)), version, 0,
		selfDelegation, nil, signerKey, networkKey,
		upgradeHeight, resources, t.grafana, t.knuu, disableBBR,
	)
	if err != nil {
		return err
	}
	if err := t.genesis.NewValidator(node.GenesisValidator()); err != nil {
		return err
	}
	t.nodes = append(t.nodes, node)
	return nil
}

func (t *Testnet) CreateGenesisNodes(ctx context.Context, num int, version string, selfDelegation, upgradeHeight int64, resources Resources, disableBBR bool) error {
	for i := 0; i < num; i++ {
		if err := t.CreateGenesisNode(ctx, version, selfDelegation, upgradeHeight, resources, disableBBR); err != nil {
			return err
		}
	}
	return nil
}

func (t *Testnet) CreateTxClients(ctx context.Context,
	version string,
	sequences int,
	blobRange string,
	blobPerSequence int,
	resources Resources,
	grpcEndpoints []string,
) error {
	for i, grpcEndpoint := range grpcEndpoints {
		name := fmt.Sprintf("txsim%d", i)
		err := t.CreateTxClient(ctx, name, version, sequences,
			blobRange, blobPerSequence, resources, grpcEndpoint)
		if err != nil {
			log.Err(err).Str("name", name).
				Str("grpc endpoint", grpcEndpoint).
				Msg("txsim creation failed")
			return err
		}
		log.Info().
			Str("name", name).
			Str("grpc endpoint", grpcEndpoint).
			Msg("txsim created")
	}
	return nil
}

// CreateTxClient creates a txsim node and sets it up
// name: name of the txsim knuu instance
// version: version of the txsim docker image to be pulled from the registry
// specified by txsimDockerSrcURL
// seed: seed for the txsim
// sequences: number of sequences to be run by the txsim
// blobRange: range of blob sizes to be used by the txsim in bytes
// pollTime: time in seconds between each sequence
// resources: resources to be allocated to the txsim
// grpcEndpoint: grpc endpoint of the node to which the txsim will connect and send transactions
func (t *Testnet) CreateTxClient(
	ctx context.Context,
	name, version string,
	sequences int,
	blobRange string,
	blobPerSequence int,
	resources Resources,
	grpcEndpoint string,
) error {
	// create an account, and store it in a temp directory and add the account as genesis account to
	// the testnet
	txsimKeyringDir := filepath.Join(os.TempDir(), name)
	log.Info().
		Str("name", name).
		Str("directory", txsimKeyringDir).
		Msg("txsim keyring directory created")
	_, err := t.CreateAccount(name, 1e16, txsimKeyringDir)
	if err != nil {
		return err
	}

	// Create a txsim node using the key stored in the txsimKeyringDir
	txsim, err := CreateTxClient(ctx, name, version, grpcEndpoint, t.seed,
		sequences, blobRange, blobPerSequence, 1, resources, txsimRootDir, t.knuu)
	if err != nil {
		log.Err(err).
			Str("name", name).
			Msg("error creating txsim")
		return err
	}
	err = txsim.Instance.Build().Commit(ctx)
	if err != nil {
		log.Err(err).
			Str("name", name).
			Msg("error committing txsim")
		return err
	}

	// copy over the keyring directory to the txsim instance
	err = txsim.Instance.Storage().AddFolder(txsimKeyringDir, txsimRootDir, "10001:10001")
	if err != nil {
		log.Err(err).
			Str("directory", txsimKeyringDir).
			Str("name", name).
			Msg("error adding keyring dir to txsim")
		return err
	}

	t.txClients = append(t.txClients, txsim)
	return nil
}

func (t *Testnet) StartTxClients(ctx context.Context) error {
	for _, txsim := range t.txClients {
		err := txsim.Instance.Execution().StartAsync(ctx)
		if err != nil {
			log.Err(err).
				Str("name", txsim.Name).
				Msg("txsim failed to start")
			return err
		}
		log.Info().
			Str("name", txsim.Name).
			Msg("txsim started")
	}
	// wait for txsims to start
	for _, txsim := range t.txClients {
		err := txsim.Instance.Execution().WaitInstanceIsRunning(ctx)
		if err != nil {
			return fmt.Errorf("txsim %s failed to run: %w", txsim.Name, err)
		}

	}
	return nil
}

// CreateAccount creates an account and adds it to the
// testnet genesis. The account is created with the given name and tokens and
// is persisted in the given txsimKeyringDir.
// If txsimKeyringDir is an empty string, an in-memory keyring is created.
func (t *Testnet) CreateAccount(name string, tokens int64, txsimKeyringDir string) (keyring.Keyring, error) {
	cdc := encoding.MakeConfig(app.ModuleEncodingRegisters...).Codec
	var kr keyring.Keyring
	var err error
	// if no keyring directory is specified, create an in-memory keyring
	if txsimKeyringDir == "" {
		kr = keyring.NewInMemory(cdc)
	} else { // create a keyring with the specified directory
		kr, err = keyring.New(app.Name, keyring.BackendTest,
			txsimKeyringDir, nil, cdc)
		if err != nil {
			return nil, err
		}
	}
	key, _, err := kr.NewMnemonic(name, keyring.English, "", "", hd.Secp256k1)
	if err != nil {
		return nil, err
	}

	pk, err := key.GetPubKey()
	if err != nil {
		return nil, err
	}
	err = t.genesis.AddAccount(genesis.Account{
		PubKey:  pk,
		Balance: tokens,
		Name:    name,
	})
	if err != nil {
		return nil, err
	}

	log.Info().
		Str("name", name).
		Str("pk", pk.String()).
		Msg("txsim account created and added to genesis")
	return kr, nil
}

func (t *Testnet) CreateNode(ctx context.Context, version string, startHeight, upgradeHeight int64, resources Resources, disableBBR bool) error {
	signerKey := t.keygen.Generate(ed25519Type)
	networkKey := t.keygen.Generate(ed25519Type)
	node, err := NewNode(ctx,
		fmt.Sprintf("val%d", len(t.nodes)), version,
		startHeight, 0, nil, signerKey, networkKey,
		upgradeHeight, resources, t.grafana, t.knuu, disableBBR,
	)
	if err != nil {
		return err
	}
	t.nodes = append(t.nodes, node)
	return nil
}

func (t *Testnet) Setup(ctx context.Context, configOpts ...Option) error {
	genesis, err := t.genesis.Export()
	if err != nil {
		return err
	}

	for _, node := range t.nodes {
		// nodes are initialized with the addresses of all other
		// nodes in their addressbook
		peers := make([]string, 0, len(t.nodes)-1)
		for _, peer := range t.nodes {
			if peer.Name != node.Name {
				peers = append(peers, peer.AddressP2P(ctx, true))
			}
		}

		err := node.Init(ctx, genesis, peers, configOpts...)
		if err != nil {
			return err
		}
	}

	return nil
}

func (t *Testnet) RPCEndpoints() []string {
	rpcEndpoints := make([]string, len(t.nodes))
	for idx, node := range t.nodes {
		rpcEndpoints[idx] = node.AddressRPC()
	}
	return rpcEndpoints
}

// FIXME: This does not work currently with the reverse proxy
// func (t *Testnet) GRPCEndpoints() []string {
// 	grpcEndpoints := make([]string, len(t.nodes))
// 	for idx, node := range t.nodes {
// 		grpcEndpoints[idx] = node.AddressGRPC()
// 	}
// 	return grpcEndpoints
// }

// RemoteGRPCEndpoints retrieves the gRPC endpoint addresses of the
// testnet's validator nodes.
func (t *Testnet) RemoteGRPCEndpoints(ctx context.Context) ([]string, error) {
	grpcEndpoints := make([]string, len(t.nodes))
	for idx, node := range t.nodes {
		grpcEP, err := node.RemoteAddressGRPC(ctx)
		if err != nil {
			return nil, err
		}
		grpcEndpoints[idx] = grpcEP
	}
	return grpcEndpoints, nil
}

func (t *Testnet) GetGenesisValidators() []genesis.Validator {
	validators := make([]genesis.Validator, len(t.nodes))
	for i, node := range t.nodes {
		validators[i] = node.GenesisValidator()
	}
	return validators
}

// RemoteRPCEndpoints retrieves the RPC endpoint addresses of the testnet's
// validator nodes.
func (t *Testnet) RemoteRPCEndpoints(ctx context.Context) ([]string, error) {
	rpcEndpoints := make([]string, len(t.nodes))
	for idx, node := range t.nodes {
		grpcEP, err := node.RemoteAddressRPC(ctx)
		if err != nil {
			return nil, err
		}
		rpcEndpoints[idx] = grpcEP
	}
	return rpcEndpoints, nil
}

// WaitToSync waits for the started nodes to sync with the network and move
// past the genesis block.
func (t *Testnet) WaitToSync(ctx context.Context) error {
	genesisNodes := make([]*Node, 0)
	for _, node := range t.nodes {
		if node.StartHeight == 0 {
			genesisNodes = append(genesisNodes, node)
		}
	}
	for _, node := range genesisNodes {
		log.Info().Str("name", node.Name).Msg(
			"waiting for node to sync")
		client, err := node.Client()
		if err != nil {
			return fmt.Errorf("failed to initialize client for node %s: %w", node.Name, err)
		}
		for i := 0; i < 10; i++ {
			resp, err := client.Status(ctx)
			if err == nil {
				if resp.SyncInfo.LatestBlockHeight > 0 {
					log.Info().Int("attempts", i).Str("name", node.Name).Msg(
						"node has synced")
					break
				}
			} else {
				err = errors.New("error getting status")
			}
			if i == 9 {
				return fmt.Errorf("failed to start node %s: %w", node.Name, err)
			}
			log.Info().Str("name", node.Name).Int("attempt", i).Msg(
				"node is not synced yet, waiting...")
			time.Sleep(time.Duration(i) * time.Second)
		}
	}
	return nil
}

// StartNodes starts the testnet nodes and setup proxies.
// It does not wait for the nodes to produce blocks.
// For that, use WaitToSync.
func (t *Testnet) StartNodes(ctx context.Context) error {
	genesisNodes := make([]*Node, 0)
	for _, node := range t.nodes {
		if node.StartHeight == 0 {
			genesisNodes = append(genesisNodes, node)
		}
	}
	// start genesis nodes asynchronously
	for _, node := range genesisNodes {
		err := node.StartAsync(ctx)
		if err != nil {
			return fmt.Errorf("node %s failed to start: %w", node.Name, err)
		}
	}
	log.Info().Msg("create endpoint proxies for genesis nodes")
	// wait for instances to be running
	for _, node := range genesisNodes {
		err := node.WaitUntilStartedAndCreateProxy(ctx)
		if err != nil {
			log.Err(err).Str("name", node.Name).Str("version",
				node.Version).Msg("failed to start and forward ports")
			return fmt.Errorf("node %s failed to start: %w", node.Name, err)
		}
		log.Info().Str("name", node.Name).Str("version",
			node.Version).Msg("started and ports forwarded")
	}
	return nil
}

func (t *Testnet) Start(ctx context.Context) error {
	// start nodes and setup proxies
	err := t.StartNodes(ctx)
	if err != nil {
		return err
	}
	// wait for nodes to sync
	log.Info().Msg("waiting for genesis nodes to sync")
	err = t.WaitToSync(ctx)
	if err != nil {
		return err
	}

	return t.StartTxClients(ctx)
}

func (t *Testnet) Cleanup(ctx context.Context) {
	if err := t.knuu.CleanUp(ctx); err != nil {
		log.Err(err).Msg("failed to cleanup knuu")
	}
}

func (t *Testnet) Node(i int) *Node {
	return t.nodes[i]
}

func (t *Testnet) Nodes() []*Node {
	return t.nodes
}<|MERGE_RESOLUTION|>--- conflicted
+++ resolved
@@ -57,15 +57,11 @@
 	}, nil
 }
 
-<<<<<<< HEAD
-func (t *Testnet) NewPreloader(name string) (*preloader.Preloader, error) {
-=======
 func (t *Testnet) Knuu() *knuu.Knuu {
 	return t.knuu
 }
 
-func (t *Testnet) NewPreloader() (*preloader.Preloader, error) {
->>>>>>> 32fc6903
+func (t *Testnet) NewPreloader(name string) (*preloader.Preloader, error) {
 	if t.knuu == nil {
 		return nil, errors.New("knuu is not initialized")
 	}
