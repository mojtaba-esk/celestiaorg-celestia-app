package testnet

import (
	"context"
	"fmt"
	"os"
	"path/filepath"
	"time"

	"github.com/celestiaorg/celestia-app/v2/app"
	"github.com/celestiaorg/celestia-app/v2/app/encoding"
	"github.com/celestiaorg/celestia-app/v2/test/util/genesis"
	"github.com/celestiaorg/knuu/pkg/knuu"
	"github.com/cosmos/cosmos-sdk/crypto/hd"
	"github.com/cosmos/cosmos-sdk/crypto/keyring"
	"github.com/rs/zerolog/log"
	tmproto "github.com/tendermint/tendermint/proto/tendermint/types"
)

type Testnet struct {
	seed      int64
	nodes     []*Node
	executor  *knuu.Executor
	genesis   *genesis.Genesis
	keygen    *keyGenerator
	grafana   *GrafanaInfo
	txClients []*TxSim
}

<<<<<<< HEAD
=======
func (t *Testnet) GetExecutor() (*knuu.Executor, error) {
	if t.executor == nil {
		return nil, fmt.Errorf("testnet not initialized")
	}
	return t.executor, nil
}

>>>>>>> 0b256e63
func New(name string, seed int64, grafana *GrafanaInfo, chainID string,
	genesisModifiers ...genesis.Modifier) (
	*Testnet, error,
) {
	identifier := fmt.Sprintf("%s_%s", name, time.Now().Format("20060102_150405"))
	if err := knuu.InitializeWithScope(identifier); err != nil {
		return nil, err
	}

<<<<<<< HEAD
	gen := genesis.NewDefaultGenesis().WithChainID(chainID).WithModifiers(genesisModifiers...)
	// gen.ConsensusParams.Block.MaxBytes = appconsts.DefaultMaxBytes
	return &Testnet{
		seed:    seed,
		nodes:   make([]*Node, 0),
		genesis: gen,
		keygen:  newKeyGenerator(seed),
		grafana: grafana,
=======
	executor, err := knuu.NewExecutor()
	if err != nil {
		return nil, err
	}

	return &Testnet{
		seed:     seed,
		nodes:    make([]*Node, 0),
		genesis:  genesis.NewDefaultGenesis().WithChainID(chainID).WithModifiers(genesisModifiers...),
		keygen:   newKeyGenerator(seed),
		grafana:  grafana,
		executor: executor,
>>>>>>> 0b256e63
	}, nil
}

func (t *Testnet) SetConsensusParams(params *tmproto.ConsensusParams) {
	t.genesis.WithConsensusParams(params)
}

func (t *Testnet) SetConsensusMaxBlockSize(size int64) {
	t.genesis.ConsensusParams.Block.MaxBytes = size
}

func (t *Testnet) CreateGenesisNode(version string, selfDelegation, upgradeHeight int64, resources Resources) error {
	signerKey := t.keygen.Generate(ed25519Type)
	networkKey := t.keygen.Generate(ed25519Type)
	node, err := NewNode(fmt.Sprintf("val%d", len(t.nodes)), version, 0, selfDelegation, nil, signerKey, networkKey, upgradeHeight, resources, t.grafana)
	if err != nil {
		return err
	}
	if err := t.genesis.AddValidator(node.GenesisValidator()); err != nil {
		return err
	}
	t.nodes = append(t.nodes, node)
	return nil
}

func (t *Testnet) CreateGenesisNodes(num int, version string, selfDelegation, upgradeHeight int64, resources Resources) error {
	for i := 0; i < num; i++ {
		if err := t.CreateGenesisNode(version, selfDelegation, upgradeHeight, resources); err != nil {
			return err
		}
	}
	return nil
}

func (t *Testnet) CreateTxClients(version string,
	sequences int,
	blobRange string,
	resources Resources,
	grpcEndpoints []string,
) error {
	for i, grpcEndpoint := range grpcEndpoints {
		name := fmt.Sprintf("txsim%d", i)
		err := t.CreateTxClient(name, version, sequences,
			blobRange, resources, grpcEndpoint)
		if err != nil {
			log.Err(err).Str("name", name).
				Str("grpc endpoint", grpcEndpoint).
				Msg("txsim creation failed")
			return err
		}
		log.Info().
			Str("name", name).
			Str("grpc endpoint", grpcEndpoint).
			Msg("txsim created")
	}
	return nil
}

// CreateTxClient creates a txsim node and sets it up
// name: name of the txsim knuu instance
// version: version of the txsim docker image to be pulled from the registry
// specified by txsimDockerSrcURL
// seed: seed for the txsim
// sequences: number of sequences to be run by the txsim
// blobRange: range of blob sizes to be used by the txsim in bytes
// pollTime: time in seconds between each sequence
// resources: resources to be allocated to the txsim
// grpcEndpoint: grpc endpoint of the node to which the txsim will connect and send transactions
func (t *Testnet) CreateTxClient(name,
	version string,
	sequences int,
	blobRange string,
	resources Resources,
	grpcEndpoint string,
) error {
	// create an account, and store it in a temp directory and add the account as genesis account to
	// the testnet
	txsimKeyringDir := filepath.Join(os.TempDir(), name)
	log.Info().
		Str("name", name).
		Str("directory", txsimKeyringDir).
		Msg("txsim keyring directory created")
	_, err := t.CreateAccount(name, 1e16, txsimKeyringDir)
	if err != nil {
		return err
	}

	// Create a txsim node using the key stored in the txsimKeyringDir
	txsim, err := CreateTxClient(name, version, grpcEndpoint, t.seed,
		sequences, blobRange, 1, resources, txsimRootDir)
	if err != nil {
		log.Err(err).
			Str("name", name).
			Msg("error creating txsim")
		return err
	}

	// copy over the keyring directory to the txsim instance
	err = txsim.Instance.AddFolder(txsimKeyringDir, txsimRootDir, "10001:10001")
	if err != nil {
		log.Err(err).
			Str("directory", txsimKeyringDir).
			Str("name", name).
			Msg("error adding keyring dir to txsim")
		return err
	}
	err = txsim.Instance.Commit()
	if err != nil {
		log.Err(err).
			Str("name", name).
			Msg("error committing txsim")
		return err
	}

	t.txClients = append(t.txClients, txsim)
	return nil
}

func (t *Testnet) StartTxClients() error {
	for _, txsim := range t.txClients {
		err := txsim.Instance.Start()
		if err != nil {
			log.Err(err).
				Str("name", txsim.Name).
				Msg("txsim failed to start")
			return err
		}
		log.Info().
			Str("name", txsim.Name).
			Msg("txsim started")
	}
	return nil
}

// CreateAccount creates an account and adds it to the
// testnet genesis. The account is created with the given name and tokens and
// is persisted in the given txsimKeyringDir.
// If txsimKeyringDir is an empty string, an in-memory keyring is created.
func (t *Testnet) CreateAccount(name string, tokens int64, txsimKeyringDir string) (keyring.Keyring, error) {
	cdc := encoding.MakeConfig(app.ModuleEncodingRegisters...).Codec
	var kr keyring.Keyring
	var err error
	// if no keyring directory is specified, create an in-memory keyring
	if txsimKeyringDir == "" {
		kr = keyring.NewInMemory(cdc)
	} else { // create a keyring with the specified directory
		kr, err = keyring.New(app.Name, keyring.BackendTest,
			txsimKeyringDir, nil, cdc)
		if err != nil {
			return nil, err
		}
	}
	key, _, err := kr.NewMnemonic(name, keyring.English, "", "", hd.Secp256k1)
	if err != nil {
		return nil, err
	}

	pk, err := key.GetPubKey()
	if err != nil {
		return nil, err
	}
	err = t.genesis.AddAccount(genesis.Account{
		PubKey:  pk,
		Balance: tokens,
	})
	if err != nil {
		return nil, err
	}

	log.Info().
		Str("name", name).
		Str("pk", pk.String()).
		Msg("txsim account created and added to genesis")
	return kr, nil
}

func (t *Testnet) CreateNode(version string, startHeight, upgradeHeight int64, resources Resources) error {
	signerKey := t.keygen.Generate(ed25519Type)
	networkKey := t.keygen.Generate(ed25519Type)
	node, err := NewNode(fmt.Sprintf("val%d", len(t.nodes)), version, startHeight, 0, nil, signerKey, networkKey, upgradeHeight, resources, t.grafana)
	if err != nil {
		return err
	}
	t.nodes = append(t.nodes, node)
	return nil
}

func (t *Testnet) Setup(configOpts ...Option) error {
	genesis, err := t.genesis.Export()
	if err != nil {
		return err
	}

	for _, node := range t.nodes {
		// nodes are initialized with the addresses of all other
		// nodes in their addressbook
		peers := make([]string, 0, len(t.nodes)-1)
		for _, peer := range t.nodes {
			if peer.Name != node.Name {
				peers = append(peers, peer.AddressP2P(true))
			}
		}

		err := node.Init(genesis, peers, configOpts...)
		if err != nil {
			return err
		}
	}

	return nil
}

func (t *Testnet) RPCEndpoints() []string {
	rpcEndpoints := make([]string, len(t.nodes))
	for idx, node := range t.nodes {
		rpcEndpoints[idx] = node.AddressRPC()
	}
	return rpcEndpoints
}

func (t *Testnet) GRPCEndpoints() []string {
	grpcEndpoints := make([]string, len(t.nodes))
	for idx, node := range t.nodes {
		grpcEndpoints[idx] = node.AddressGRPC()
	}
	return grpcEndpoints
}

// RemoteGRPCEndpoints retrieves the gRPC endpoint addresses of the
// testnet's validator nodes.
func (t *Testnet) RemoteGRPCEndpoints() ([]string, error) {
	grpcEndpoints := make([]string, len(t.nodes))
	for idx, node := range t.nodes {
		grpcEP, err := node.RemoteAddressGRPC()
		if err != nil {
			return nil, err
		}
		grpcEndpoints[idx] = grpcEP
	}
	return grpcEndpoints, nil
}

func (t *Testnet) GetGenesisValidators() []genesis.Validator {
	validators := make([]genesis.Validator, len(t.nodes))
	for i, node := range t.nodes {
		validators[i] = node.GenesisValidator()
	}
	return validators
}

// RemoteRPCEndpoints retrieves the RPC endpoint addresses of the testnet's
// validator nodes.
func (t *Testnet) RemoteRPCEndpoints() ([]string, error) {
	rpcEndpoints := make([]string, len(t.nodes))
	for idx, node := range t.nodes {
		grpcEP, err := node.RemoteAddressRPC()
		if err != nil {
			return nil, err
		}
		rpcEndpoints[idx] = grpcEP
	}
	return rpcEndpoints, nil
}

func (t *Testnet) Start() error {
	genesisNodes := make([]*Node, 0)
	for _, node := range t.nodes {
		if node.StartHeight == 0 {
			genesisNodes = append(genesisNodes, node)
		}
	}
	for _, node := range genesisNodes {
		err := node.Start()
		if err != nil {
			return fmt.Errorf("node %s failed to start: %w", node.Name, err)
		}
	}
	for _, node := range genesisNodes {
		client, err := node.Client()
		if err != nil {
			return fmt.Errorf("failed to initialized node %s: %w", node.Name, err)
		}
		for i := 0; i < 10; i++ {
			resp, err := client.Status(context.Background())
			if err != nil {
				return fmt.Errorf("node %s status response: %w", node.Name, err)
			}
			if resp.SyncInfo.LatestBlockHeight > 0 {
				break
			}
			if i == 9 {
				return fmt.Errorf("failed to start node %s", node.Name)
			}
			time.Sleep(time.Second)
		}
	}
	return nil
}

func (t *Testnet) Cleanup() {
	for _, node := range t.nodes {
		if node.Instance.IsInState(knuu.Started) {
			if err := node.Instance.Stop(); err != nil {
				log.Err(err).
					Str("name", node.Name).
					Msg("node  failed to stop")
				continue
			}
			if err := node.Instance.WaitInstanceIsStopped(); err != nil {
				log.Err(err).
					Str("name", node.Name).
					Msg("node  failed to stop")
				continue
			}
		}
		if node.Instance.IsInState(knuu.Started, knuu.Stopped) {
			err := node.Instance.Destroy()
			if err != nil {
				log.Err(err).
					Str("name", node.Name).
					Msg("node  failed to cleanup")
			}
		}
	}
	// stop and cleanup txsim
	for _, txsim := range t.txClients {
		if txsim.Instance.IsInState(knuu.Started) {
			err := txsim.Instance.Stop()
			if err != nil {
				log.Err(err).
					Str("name", txsim.Name).
					Msg("txsim failed to stop")
			}
			err = txsim.Instance.WaitInstanceIsStopped()
			if err != nil {
				log.Err(err).
					Str("name", txsim.Name).
					Msg("txsim failed to stop")
			}
			err = txsim.Instance.Destroy()
			if err != nil {
				log.Err(err).
					Str("name", txsim.Name).
					Msg("txsim failed to cleanup")
			}
		}
	}
	if err := t.executor.Destroy(); err != nil {
		log.Err(err).Msg("executor failed to cleanup")
	}
}

func (t *Testnet) Node(i int) *Node {
	return t.nodes[i]
}

func (t *Testnet) Nodes() []*Node {
	return t.nodes
}<|MERGE_RESOLUTION|>--- conflicted
+++ resolved
@@ -27,8 +27,6 @@
 	txClients []*TxSim
 }
 
-<<<<<<< HEAD
-=======
 func (t *Testnet) GetExecutor() (*knuu.Executor, error) {
 	if t.executor == nil {
 		return nil, fmt.Errorf("testnet not initialized")
@@ -36,7 +34,6 @@
 	return t.executor, nil
 }
 
->>>>>>> 0b256e63
 func New(name string, seed int64, grafana *GrafanaInfo, chainID string,
 	genesisModifiers ...genesis.Modifier) (
 	*Testnet, error,
@@ -46,16 +43,6 @@
 		return nil, err
 	}
 
-<<<<<<< HEAD
-	gen := genesis.NewDefaultGenesis().WithChainID(chainID).WithModifiers(genesisModifiers...)
-	// gen.ConsensusParams.Block.MaxBytes = appconsts.DefaultMaxBytes
-	return &Testnet{
-		seed:    seed,
-		nodes:   make([]*Node, 0),
-		genesis: gen,
-		keygen:  newKeyGenerator(seed),
-		grafana: grafana,
-=======
 	executor, err := knuu.NewExecutor()
 	if err != nil {
 		return nil, err
@@ -68,7 +55,6 @@
 		keygen:   newKeyGenerator(seed),
 		grafana:  grafana,
 		executor: executor,
->>>>>>> 0b256e63
 	}, nil
 }
 
