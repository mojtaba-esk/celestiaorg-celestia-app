//nolint:staticcheck
package testnet

import (
	"context"
	"fmt"
	"os"
	"path/filepath"
	"time"

	"github.com/celestiaorg/celestia-app/v2/app"
	"github.com/celestiaorg/celestia-app/v2/app/encoding"
	"github.com/celestiaorg/celestia-app/v2/test/util/genesis"
	"github.com/celestiaorg/knuu/pkg/knuu"
	"github.com/cosmos/cosmos-sdk/crypto/hd"
	"github.com/cosmos/cosmos-sdk/crypto/keyring"
	"github.com/rs/zerolog/log"
	tmproto "github.com/tendermint/tendermint/proto/tendermint/types"
)

type Testnet struct {
	knuuScope string
	seed      int64
	nodes     []*Node
	genesis   *genesis.Genesis
	keygen    *keyGenerator
	grafana   *GrafanaInfo
	txClients []*TxSim
}

func New(name string, seed int64, grafana *GrafanaInfo, chainID string,
	genesisModifiers ...genesis.Modifier) (
	*Testnet, error,
) {
	identifier := fmt.Sprintf("%s_%s", name, time.Now().Format("20060102_150405"))
	if err := knuu.InitializeWithScope(identifier); err != nil {
		return nil, err
	}

	return &Testnet{
		seed:    seed,
		nodes:   make([]*Node, 0),
		genesis: genesis.NewDefaultGenesis().WithChainID(chainID).WithModifiers(genesisModifiers...),
		keygen:  newKeyGenerator(seed),
		grafana: grafana,
	}, nil
}

func (t *Testnet) SetConsensusParams(params *tmproto.ConsensusParams) {
	t.genesis.WithConsensusParams(params)
}

func (t *Testnet) SetConsensusMaxBlockSize(size int64) {
	t.genesis.ConsensusParams.Block.MaxBytes = size
}

func (t *Testnet) CreateGenesisNode(version string, selfDelegation, upgradeHeight int64, resources Resources, tsharkToS3 bool, tsharkFilterIP string) error {
	signerKey := t.keygen.Generate(ed25519Type)
	networkKey := t.keygen.Generate(ed25519Type)
	node, err := NewNode(fmt.Sprintf("val%d", len(t.nodes)), version, 0,
		selfDelegation, nil, signerKey, networkKey, upgradeHeight, resources,
		t.grafana, tsharkToS3, tsharkFilterIP)
	if err != nil {
		return err
	}
	if err := t.genesis.NewValidator(node.GenesisValidator()); err != nil {
		return err
	}
	t.nodes = append(t.nodes, node)
	return nil
}

func (t *Testnet) CreateGenesisNodes(num int, version string, selfDelegation, upgradeHeight int64, resources Resources, tsharkToS3 bool, tsharkFilterIP string) error {
	for i := 0; i < num; i++ {
		if err := t.CreateGenesisNode(version, selfDelegation, upgradeHeight, resources, tsharkToS3, tsharkFilterIP); err != nil {
			return err
		}
	}
	return nil
}

func (t *Testnet) CreateTxClients(version string,
	sequences int,
	blobRange string,
	blobPerSequence int,
	resources Resources,
	grpcEndpoints []string,
) error {
	for i, grpcEndpoint := range grpcEndpoints {
		name := fmt.Sprintf("txsim%d", i)
		err := t.CreateTxClient(name, version, sequences,
			blobRange, blobPerSequence, resources, grpcEndpoint)
		if err != nil {
			log.Err(err).Str("name", name).
				Str("grpc endpoint", grpcEndpoint).
				Msg("txsim creation failed")
			return err
		}
		log.Info().
			Str("name", name).
			Str("grpc endpoint", grpcEndpoint).
			Msg("txsim created")
	}
	return nil
}

// CreateTxClient creates a txsim node and sets it up
// name: name of the txsim knuu instance
// version: version of the txsim docker image to be pulled from the registry
// specified by txsimDockerSrcURL
// seed: seed for the txsim
// sequences: number of sequences to be run by the txsim
// blobRange: range of blob sizes to be used by the txsim in bytes
// pollTime: time in seconds between each sequence
// resources: resources to be allocated to the txsim
// grpcEndpoint: grpc endpoint of the node to which the txsim will connect and send transactions
func (t *Testnet) CreateTxClient(name,
	version string,
	sequences int,
	blobRange string,
	blobPerSequence int,
	resources Resources,
	grpcEndpoint string,
) error {
	// create an account, and store it in a temp directory and add the account as genesis account to
	// the testnet
	txsimKeyringDir := filepath.Join(os.TempDir(), name)
	log.Info().
		Str("name", name).
		Str("directory", txsimKeyringDir).
		Msg("txsim keyring directory created")
	_, err := t.CreateAccount(name, 1e16, txsimKeyringDir)
	if err != nil {
		return err
	}

	// Create a txsim node using the key stored in the txsimKeyringDir
	txsim, err := CreateTxClient(name, version, grpcEndpoint, t.seed,
		sequences, blobRange, blobPerSequence, 1, resources, txsimRootDir)
	if err != nil {
		log.Err(err).
			Str("name", name).
			Msg("error creating txsim")
		return err
	}
<<<<<<< HEAD

=======
>>>>>>> c53add4a
	err = txsim.Instance.Commit()
	if err != nil {
		log.Err(err).
			Str("name", name).
			Msg("error committing txsim")
		return err
	}

	// copy over the keyring directory to the txsim instance
	err = txsim.Instance.AddFolder(txsimKeyringDir, txsimRootDir, "10001:10001")
	if err != nil {
		log.Err(err).
			Str("directory", txsimKeyringDir).
			Str("name", name).
			Msg("error adding keyring dir to txsim")
		return err
	}

	t.txClients = append(t.txClients, txsim)
	return nil
}

func (t *Testnet) StartTxClients() error {
	for _, txsim := range t.txClients {
		err := txsim.Instance.StartWithoutWait()
		if err != nil {
			log.Err(err).
				Str("name", txsim.Name).
				Msg("txsim failed to start")
			return err
		}
		log.Info().
			Str("name", txsim.Name).
			Msg("txsim started")
	}
	// wait for txsims to start
	for _, txsim := range t.txClients {
		err := txsim.Instance.WaitInstanceIsRunning()
		if err != nil {
			return fmt.Errorf("txsim %s failed to start: %w", txsim.Name, err)
		}
	}
	return nil
}

// CreateAccount creates an account and adds it to the
// testnet genesis. The account is created with the given name and tokens and
// is persisted in the given txsimKeyringDir.
// If txsimKeyringDir is an empty string, an in-memory keyring is created.
func (t *Testnet) CreateAccount(name string, tokens int64, txsimKeyringDir string) (keyring.Keyring, error) {
	cdc := encoding.MakeConfig(app.ModuleEncodingRegisters...).Codec
	var kr keyring.Keyring
	var err error
	// if no keyring directory is specified, create an in-memory keyring
	if txsimKeyringDir == "" {
		kr = keyring.NewInMemory(cdc)
	} else { // create a keyring with the specified directory
		kr, err = keyring.New(app.Name, keyring.BackendTest,
			txsimKeyringDir, nil, cdc)
		if err != nil {
			return nil, err
		}
	}
	key, _, err := kr.NewMnemonic(name, keyring.English, "", "", hd.Secp256k1)
	if err != nil {
		return nil, err
	}

	pk, err := key.GetPubKey()
	if err != nil {
		return nil, err
	}
	err = t.genesis.AddAccount(genesis.Account{
		PubKey:  pk,
		Balance: tokens,
	})
	if err != nil {
		return nil, err
	}

	log.Info().
		Str("name", name).
		Str("pk", pk.String()).
		Msg("txsim account created and added to genesis")
	return kr, nil
}

func (t *Testnet) CreateNode(version string, startHeight, upgradeHeight int64, resources Resources, tsharkToS3 bool, tsharkFilterIP string) error {
	signerKey := t.keygen.Generate(ed25519Type)
	networkKey := t.keygen.Generate(ed25519Type)
	node, err := NewNode(fmt.Sprintf("val%d", len(t.nodes)), version,
		startHeight, 0, nil, signerKey, networkKey, upgradeHeight, resources,
		t.grafana, tsharkToS3, tsharkFilterIP)
	if err != nil {
		return err
	}
	t.nodes = append(t.nodes, node)
	return nil
}

func (t *Testnet) Setup(configOpts ...Option) error {
	genesis, err := t.genesis.Export()
	if err != nil {
		return err
	}

	for _, node := range t.nodes {
		// nodes are initialized with the addresses of all other
		// nodes in their addressbook
		peers := make([]string, 0, len(t.nodes)-1)
		for _, peer := range t.nodes {
			if peer.Name != node.Name {
				peers = append(peers, peer.AddressP2P(true))
			}
		}

		err := node.Init(genesis, peers, configOpts...)
		if err != nil {
			return err
		}
	}

	return nil
}

func (t *Testnet) RPCEndpoints() []string {
	rpcEndpoints := make([]string, len(t.nodes))
	for idx, node := range t.nodes {
		rpcEndpoints[idx] = node.AddressRPC()
	}
	return rpcEndpoints
}

// FIXME: This does not work currently with the reverse proxy
// func (t *Testnet) GRPCEndpoints() []string {
// 	grpcEndpoints := make([]string, len(t.nodes))
// 	for idx, node := range t.nodes {
// 		grpcEndpoints[idx] = node.AddressGRPC()
// 	}
// 	return grpcEndpoints
// }

// RemoteGRPCEndpoints retrieves the gRPC endpoint addresses of the
// testnet's validator nodes.
func (t *Testnet) RemoteGRPCEndpoints() ([]string, error) {
	grpcEndpoints := make([]string, len(t.nodes))
	for idx, node := range t.nodes {
		grpcEP, err := node.RemoteAddressGRPC()
		if err != nil {
			return nil, err
		}
		grpcEndpoints[idx] = grpcEP
	}
	return grpcEndpoints, nil
}

func (t *Testnet) GetGenesisValidators() []genesis.Validator {
	validators := make([]genesis.Validator, len(t.nodes))
	for i, node := range t.nodes {
		validators[i] = node.GenesisValidator()
	}
	return validators
}

// RemoteRPCEndpoints retrieves the RPC endpoint addresses of the testnet's
// validator nodes.
func (t *Testnet) RemoteRPCEndpoints() ([]string, error) {
	rpcEndpoints := make([]string, len(t.nodes))
	for idx, node := range t.nodes {
		grpcEP, err := node.RemoteAddressRPC()
		if err != nil {
			return nil, err
		}
		rpcEndpoints[idx] = grpcEP
	}
	return rpcEndpoints, nil
}

func (t *Testnet) Start() error {
	genesisNodes := make([]*Node, 0)
	for _, node := range t.nodes {
		if node.StartHeight == 0 {
			genesisNodes = append(genesisNodes, node)
		}
	}
	// start genesis nodes asynchronously
<<<<<<< HEAD
	for _, node := range genesisNodes {
		err := node.StartAsync()
=======
	for _, node := range genesisNodes {
		err := node.StartAsync()
		if err != nil {
			return fmt.Errorf("node %s failed to start: %w", node.Name, err)
		}
	}
	err := t.StartTxClients()
	if err != nil {
		return err
	}
	// wait for instances to be running
	for _, node := range genesisNodes {
		err := node.WaitUntilStartedAndForwardPorts()
>>>>>>> c53add4a
		if err != nil {
			return fmt.Errorf("node %s failed to start: %w", node.Name, err)
		}
	}
<<<<<<< HEAD
	// wait for instances to be running
	for _, node := range genesisNodes {
		err := node.WaitUntilStartedAndForwardPorts()
		if err != nil {
			return fmt.Errorf("node %s failed to start: %w", node.Name, err)
		}
	}
	// wait for nodes to sync
	err := t.StartTxClients()
	if err != nil {
		return err
	}
=======
	// wait for nodes to sync
>>>>>>> c53add4a
	for _, node := range genesisNodes {
		client, err := node.Client()
		if err != nil {
			return fmt.Errorf("failed to initialized node %s: %w", node.Name, err)
		}
		for i := 0; i < 10; i++ {
			resp, err := client.Status(context.Background())
			if err != nil {
				if i == 9 {
					return fmt.Errorf("node %s status response: %w", node.Name, err)
				}
				time.Sleep(time.Second)
				continue
			}
			if resp.SyncInfo.LatestBlockHeight > 0 {
				break
			}
			if i == 9 {
				return fmt.Errorf("failed to start node %s", node.Name)
			}
			fmt.Printf("node %s is not synced yet, waiting...\n", node.Name)
<<<<<<< HEAD
			time.Sleep(100 * time.Millisecond)
=======
			time.Sleep(1 * time.Second)
>>>>>>> c53add4a
		}
	}
	return nil
}

func (t *Testnet) Cleanup() {
	// cleanup txsim
<<<<<<< HEAD
	for _, txsim := range t.txClients {
		err := txsim.Instance.Destroy()
		if err != nil {
			log.Err(err).
				Str("name", txsim.Name).
				Msg("txsim failed to cleanup")
		}
	}
	// cleanup nodes
	for _, node := range t.nodes {
		err := node.Instance.Destroy()
		if err != nil {
			log.Err(err).
				Str("name", node.Name).
				Msg("node failed to cleanup")
		}
	}
	// stop and cleanup txsim
=======
>>>>>>> c53add4a
	for _, txsim := range t.txClients {
		err := txsim.Instance.Destroy()
		if err != nil {
			log.Err(err).
				Str("name", txsim.Name).
				Msg("txsim failed to cleanup")
		}
	}
<<<<<<< HEAD
=======
	// cleanup nodes
	for _, node := range t.nodes {
		err := node.Instance.Destroy()
		if err != nil {
			log.Err(err).
				Str("name", node.Name).
				Msg("node failed to cleanup")
		}
	}
>>>>>>> c53add4a
}

func (t *Testnet) Node(i int) *Node {
	return t.nodes[i]
}

func (t *Testnet) Nodes() []*Node {
	return t.nodes
}<|MERGE_RESOLUTION|>--- conflicted
+++ resolved
@@ -143,10 +143,14 @@
 			Msg("error creating txsim")
 		return err
 	}
-<<<<<<< HEAD
-
-=======
->>>>>>> c53add4a
+	err = txsim.Instance.Commit()
+	if err != nil {
+		log.Err(err).
+			Str("name", name).
+			Msg("error committing txsim")
+		return err
+	}
+
 	err = txsim.Instance.Commit()
 	if err != nil {
 		log.Err(err).
@@ -333,32 +337,15 @@
 		}
 	}
 	// start genesis nodes asynchronously
-<<<<<<< HEAD
 	for _, node := range genesisNodes {
 		err := node.StartAsync()
-=======
-	for _, node := range genesisNodes {
-		err := node.StartAsync()
 		if err != nil {
 			return fmt.Errorf("node %s failed to start: %w", node.Name, err)
 		}
-	}
-	err := t.StartTxClients()
-	if err != nil {
-		return err
 	}
 	// wait for instances to be running
 	for _, node := range genesisNodes {
 		err := node.WaitUntilStartedAndForwardPorts()
->>>>>>> c53add4a
-		if err != nil {
-			return fmt.Errorf("node %s failed to start: %w", node.Name, err)
-		}
-	}
-<<<<<<< HEAD
-	// wait for instances to be running
-	for _, node := range genesisNodes {
-		err := node.WaitUntilStartedAndForwardPorts()
 		if err != nil {
 			return fmt.Errorf("node %s failed to start: %w", node.Name, err)
 		}
@@ -368,9 +355,6 @@
 	if err != nil {
 		return err
 	}
-=======
-	// wait for nodes to sync
->>>>>>> c53add4a
 	for _, node := range genesisNodes {
 		client, err := node.Client()
 		if err != nil {
@@ -392,11 +376,7 @@
 				return fmt.Errorf("failed to start node %s", node.Name)
 			}
 			fmt.Printf("node %s is not synced yet, waiting...\n", node.Name)
-<<<<<<< HEAD
-			time.Sleep(100 * time.Millisecond)
-=======
 			time.Sleep(1 * time.Second)
->>>>>>> c53add4a
 		}
 	}
 	return nil
@@ -404,7 +384,6 @@
 
 func (t *Testnet) Cleanup() {
 	// cleanup txsim
-<<<<<<< HEAD
 	for _, txsim := range t.txClients {
 		err := txsim.Instance.Destroy()
 		if err != nil {
@@ -423,8 +402,6 @@
 		}
 	}
 	// stop and cleanup txsim
-=======
->>>>>>> c53add4a
 	for _, txsim := range t.txClients {
 		err := txsim.Instance.Destroy()
 		if err != nil {
@@ -433,18 +410,6 @@
 				Msg("txsim failed to cleanup")
 		}
 	}
-<<<<<<< HEAD
-=======
-	// cleanup nodes
-	for _, node := range t.nodes {
-		err := node.Instance.Destroy()
-		if err != nil {
-			log.Err(err).
-				Str("name", node.Name).
-				Msg("node failed to cleanup")
-		}
-	}
->>>>>>> c53add4a
 }
 
 func (t *Testnet) Node(i int) *Node {
