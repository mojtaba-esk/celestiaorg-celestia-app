//nolint:staticcheck
package testnet

import (
	"context"
	"fmt"
	"os"
	"path/filepath"

	serverconfig "github.com/cosmos/cosmos-sdk/server/config"
	"github.com/rs/zerolog/log"
	"github.com/tendermint/tendermint/config"
	"github.com/tendermint/tendermint/crypto"
	"github.com/tendermint/tendermint/p2p"
	"github.com/tendermint/tendermint/pkg/trace"
	"github.com/tendermint/tendermint/pkg/trace/schema"
	"github.com/tendermint/tendermint/privval"
	"github.com/tendermint/tendermint/rpc/client/http"
	"github.com/tendermint/tendermint/types"
	"k8s.io/apimachinery/pkg/api/resource"

	"github.com/celestiaorg/celestia-app/v3/test/util/genesis"
	"github.com/celestiaorg/knuu/pkg/instance"
	"github.com/celestiaorg/knuu/pkg/knuu"
	"github.com/celestiaorg/knuu/pkg/sidecars/netshaper"
	"github.com/celestiaorg/knuu/pkg/sidecars/observability"
)

const (
	rpcPort        = 26657
	p2pPort        = 26656
	grpcPort       = 9090
	prometheusPort = 26660
	tracingPort    = 26661
	dockerSrcURL   = "ghcr.io/celestiaorg/celestia-app"
	secp256k1Type  = "secp256k1"
	ed25519Type    = "ed25519"
	remoteRootDir  = "/home/celestia/.celestia-app"
	txsimRootDir   = "/home/celestia"
)

type Node struct {
	Name           string
	Version        string
	StartHeight    int64
	InitialPeers   []string
	SignerKey      crypto.PrivKey
	NetworkKey     crypto.PrivKey
	SelfDelegation int64
	Instance       *instance.Instance
	sidecars       []instance.SidecarManager
	netShaper      *netshaper.NetShaper // a referecen to the netshaper sidecar

	rpcProxyHost string
	// FIXME: This does not work currently with the reverse proxy
	// grpcProxyHost  string
	traceProxyHost string
}

// PullRoundStateTraces retrieves the round state traces from a node.
// It will save them to the provided path.
func (n *Node) PullRoundStateTraces(path string) ([]trace.Event[schema.RoundState], error,
) {
	addr := n.AddressTracing()
	log.Info().Str("Address", addr).Msg("Pulling round state traces")

	err := trace.GetTable(addr, schema.RoundState{}.Table(), path)
	if err != nil {
		return nil, fmt.Errorf("getting table: %w", err)
	}
	return nil, nil
}

// PullBlockSummaryTraces retrieves the block summary traces from a node.
// It will save them to the provided path.
func (n *Node) PullBlockSummaryTraces(path string) ([]trace.Event[schema.BlockSummary], error,
) {
	addr := n.AddressTracing()
	log.Info().Str("Address", addr).Msg("Pulling block summary traces")

	err := trace.GetTable(addr, schema.BlockSummary{}.Table(), path)
	if err != nil {
		return nil, fmt.Errorf("getting table: %w", err)
	}
	return nil, nil
}

// Resources defines the resource requirements for a Node.
type Resources struct {
	// MemoryRequest specifies the initial memory allocation for the Node.
	MemoryRequest resource.Quantity
	// MemoryLimit specifies the maximum memory allocation for the Node.
	MemoryLimit resource.Quantity
	// CPU specifies the CPU allocation for the Node.
	CPU resource.Quantity
	// Volume specifies the storage volume allocation for the Node.
	Volume resource.Quantity
}

func NewNode(
	ctx context.Context,
	name, version string,
	startHeight, selfDelegation int64,
	peers []string,
	signerKey, networkKey crypto.PrivKey,
	upgradeHeight int64,
	resources Resources,
	grafana *GrafanaInfo,
<<<<<<< HEAD
	kn *knuu.Knuu,
=======
	disableBBR bool,
>>>>>>> 3aeb3c5a
) (*Node, error) {
	knInstance, err := kn.NewInstance(name)
	if err != nil {
		return nil, err
	}
	err = knInstance.Build().SetImage(ctx, DockerImageName(version))
	if err != nil {
		return nil, err
	}

	for _, port := range []int{rpcPort, p2pPort, grpcPort, tracingPort} {
		if err := knInstance.Network().AddPortTCP(port); err != nil {
			return nil, err
		}
	}

	var sidecars []instance.SidecarManager
	if grafana != nil {
		obsySc := observability.New()

		// add support for metrics
		if err := obsySc.SetPrometheusEndpoint(prometheusPort, fmt.Sprintf("knuu-%s", kn.Scope), "1m"); err != nil {
			return nil, fmt.Errorf("setting prometheus endpoint: %w", err)
		}
		if err := obsySc.SetJaegerEndpoint(14250, 6831, 14268); err != nil {
			return nil, fmt.Errorf("error setting jaeger endpoint: %v", err)
		}
		if err := obsySc.SetOtlpExporter(grafana.Endpoint, grafana.Username, grafana.Token); err != nil {
			return nil, fmt.Errorf("error setting otlp exporter: %v", err)
		}
		if err := obsySc.SetJaegerExporter("jaeger-collector.jaeger-cluster.svc.cluster.local:14250"); err != nil {
			return nil, fmt.Errorf("error setting jaeger exporter: %v", err)
		}
		sidecars = append(sidecars, obsySc)
	}
	err = knInstance.Resources().SetMemory(resources.MemoryRequest, resources.MemoryLimit)
	if err != nil {
		return nil, err
	}
	err = knInstance.Resources().SetCPU(resources.CPU)
	if err != nil {
		return nil, err
	}
	err = knInstance.Storage().AddVolumeWithOwner(remoteRootDir, resources.Volume, 10001)
	if err != nil {
		return nil, err
	}
	args := []string{"start", fmt.Sprintf("--home=%s", remoteRootDir), "--rpc.laddr=tcp://0.0.0.0:26657"}
	if disableBBR {
		args = append(args, "--force-no-bbr")
	}
	if upgradeHeight != 0 {
		args = append(args, fmt.Sprintf("--v2-upgrade-height=%d", upgradeHeight))
	}

	if err := knInstance.Build().SetArgs(args...); err != nil {
		return nil, err
	}

	return &Node{
		Name:           name,
		Instance:       knInstance,
		Version:        version,
		StartHeight:    startHeight,
		InitialPeers:   peers,
		SignerKey:      signerKey,
		NetworkKey:     networkKey,
		SelfDelegation: selfDelegation,
		sidecars:       sidecars,
	}, nil
}

func (n *Node) EnableNetShaper() {
	n.netShaper = netshaper.New()
	n.sidecars = append(n.sidecars, n.netShaper)
}

func (n *Node) SetLatencyAndJitter(latency, jitter int64) error {
	if n.netShaper == nil {
		return fmt.Errorf("netshaper is not enabled")
	}
	return n.netShaper.SetLatencyAndJitter(latency, jitter)
}

func (n *Node) Init(ctx context.Context, genesis *types.GenesisDoc, peers []string, configOptions ...Option) error {
	if len(peers) == 0 {
		return fmt.Errorf("no peers provided")
	}

	// Initialize file directories
	rootDir := os.TempDir()
	nodeDir := filepath.Join(rootDir, n.Name)
	log.Info().Str("name", n.Name).
		Str("directory", nodeDir).
		Msg("Creating validator's config and data directories")
	for _, dir := range []string{
		filepath.Join(nodeDir, "config"),
		filepath.Join(nodeDir, "data"),
	} {
		if err := os.MkdirAll(dir, os.ModePerm); err != nil {
			return fmt.Errorf("error creating directory %s: %w", dir, err)
		}
	}

	// Create and write the config file
	cfg, err := MakeConfig(ctx, n, configOptions...)
	if err != nil {
		return fmt.Errorf("making config: %w", err)
	}
	configFilePath := filepath.Join(nodeDir, "config", "config.toml")
	config.WriteConfigFile(configFilePath, cfg)

	// Store the genesis file
	genesisFilePath := filepath.Join(nodeDir, "config", "genesis.json")
	err = genesis.SaveAs(genesisFilePath)
	if err != nil {
		return fmt.Errorf("saving genesis: %w", err)
	}

	// Create the app.toml file
	appConfig, err := MakeAppConfig(n)
	if err != nil {
		return fmt.Errorf("making app config: %w", err)
	}
	appConfigFilePath := filepath.Join(nodeDir, "config", "app.toml")
	serverconfig.WriteConfigFile(appConfigFilePath, appConfig)

	// Store the node key for the p2p handshake
	nodeKeyFilePath := filepath.Join(nodeDir, "config", "node_key.json")
	err = (&p2p.NodeKey{PrivKey: n.NetworkKey}).SaveAs(nodeKeyFilePath)
	if err != nil {
		return err
	}

	err = os.Chmod(nodeKeyFilePath, 0o777)
	if err != nil {
		return fmt.Errorf("chmod node key: %w", err)
	}

	// Store the validator signer key for consensus
	pvKeyPath := filepath.Join(nodeDir, "config", "priv_validator_key.json")
	pvStatePath := filepath.Join(nodeDir, "data", "priv_validator_state.json")
	(privval.NewFilePV(n.SignerKey, pvKeyPath, pvStatePath)).Save()

	addrBookFile := filepath.Join(nodeDir, "config", "addrbook.json")
	err = WriteAddressBook(peers, addrBookFile)
	if err != nil {
		return fmt.Errorf("writing address book: %w", err)
	}

	if err := n.Instance.Build().Commit(ctx); err != nil {
		return fmt.Errorf("committing instance: %w", err)
	}

	for _, sc := range n.sidecars {
		if err := n.Instance.Sidecars().Add(ctx, sc); err != nil {
			return fmt.Errorf("adding sidecar: %w", err)
		}
	}

	if err = n.Instance.Storage().AddFolder(nodeDir, remoteRootDir, "10001:10001"); err != nil {
		return fmt.Errorf("copying over node %s directory: %w", n.Name, err)
	}
	return nil
}

// AddressP2P returns a P2P endpoint address for the node. This is used for
// populating the address book. This will look something like:
// 3314051954fc072a0678ec0cbac690ad8676ab98@61.108.66.220:26656
func (n Node) AddressP2P(ctx context.Context, withID bool) string {
	ip, err := n.Instance.Network().GetIP(ctx)
	if err != nil {
		panic(err)
	}
	addr := fmt.Sprintf("%v:%d", ip, p2pPort)
	if withID {
		addr = fmt.Sprintf("%x@%v", n.NetworkKey.PubKey().Address().Bytes(), addr)
	}
	return addr
}

// AddressRPC returns an RPC endpoint address for the node.
// This returns the proxy host that can be used to communicate with the node
func (n Node) AddressRPC() string {
	return n.rpcProxyHost
}

// FIXME: This does not work currently with the reverse proxy
// // AddressGRPC returns a GRPC endpoint address for the node.
// // This returns the proxy host that can be used to communicate with the node
// func (n Node) AddressGRPC() string {
// 	return n.grpcProxyHost
// }

// RemoteAddressGRPC retrieves the gRPC endpoint address of a node within the cluster.
func (n Node) RemoteAddressGRPC(ctx context.Context) (string, error) {
	ip, err := n.Instance.Network().GetIP(ctx)
	if err != nil {
		return "", err
	}
	return fmt.Sprintf("%s:%d", ip, grpcPort), nil
}

// RemoteAddressRPC retrieves the RPC endpoint address of a node within the cluster.
func (n Node) RemoteAddressRPC(ctx context.Context) (string, error) {
	ip, err := n.Instance.Network().GetIP(ctx)
	if err != nil {
		return "", err
	}
	return fmt.Sprintf("%s:%d", ip, rpcPort), nil
}

func (n Node) AddressTracing() string {
	return n.traceProxyHost
}

func (n Node) RemoteAddressTracing(ctx context.Context) (string, error) {
	ip, err := n.Instance.Network().GetIP(ctx)
	if err != nil {
		return "", err
	}
	return fmt.Sprintf("http://%s:26661", ip), nil
}

func (n Node) IsValidator() bool {
	return n.SelfDelegation != 0
}

func (n Node) Client() (*http.HTTP, error) {
	log.Debug().Str("RPC Address", n.AddressRPC()).Msg("Creating HTTP client for node")
	return http.New(n.AddressRPC(), "/websocket")
}

func (n *Node) Start(ctx context.Context) error {
	if err := n.StartAsync(ctx); err != nil {
		return err
	}

	return n.WaitUntilStartedAndCreateProxy(ctx)
}

func (n *Node) StartAsync(ctx context.Context) error {
	return n.Instance.Execution().StartAsync(ctx)
}

func (n *Node) WaitUntilStartedAndCreateProxy(ctx context.Context) error {
	if err := n.Instance.Execution().WaitInstanceIsRunning(ctx); err != nil {
		return err
	}

	//TODO: It is recomended to use AddHostWithReadyCheck for the proxy
	rpcProxyHost, err := n.Instance.Network().AddHost(ctx, rpcPort)
	if err != nil {
		return err
	}
	n.rpcProxyHost = rpcProxyHost

	// FIXME: This does not work currently with the reverse proxy
	// err, grpcProxyHost := n.Instance.AddHost(grpcPort)
	// if err != nil {
	// 	return err
	// }
	// n.grpcProxyHost = grpcProxyHost

	//TODO: It is recomended to use AddHostWithReadyCheck for the proxy
	traceProxyHost, err := n.Instance.Network().AddHost(ctx, tracingPort)
	if err != nil {
		return err
	}
	n.traceProxyHost = traceProxyHost

	return nil
}

func (n *Node) GenesisValidator() genesis.Validator {
	return genesis.Validator{
		KeyringAccount: genesis.KeyringAccount{
			Name:          n.Name,
			InitialTokens: n.SelfDelegation,
		},
		ConsensusKey: n.SignerKey,
		NetworkKey:   n.NetworkKey,
		Stake:        n.SelfDelegation / 2,
	}
}

func (n *Node) Upgrade(ctx context.Context, version string) error {
	if err := n.Instance.Execution().UpgradeImage(ctx, DockerImageName(version)); err != nil {
		return err
	}

	return n.Instance.Execution().WaitInstanceIsRunning(ctx)
}

func DockerImageName(version string) string {
	return fmt.Sprintf("%s:%s", dockerSrcURL, version)
}<|MERGE_RESOLUTION|>--- conflicted
+++ resolved
@@ -106,11 +106,8 @@
 	upgradeHeight int64,
 	resources Resources,
 	grafana *GrafanaInfo,
-<<<<<<< HEAD
 	kn *knuu.Knuu,
-=======
 	disableBBR bool,
->>>>>>> 3aeb3c5a
 ) (*Node, error) {
 	knInstance, err := kn.NewInstance(name)
 	if err != nil {
