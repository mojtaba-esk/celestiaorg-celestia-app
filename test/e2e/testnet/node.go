--- conflicted
+++ resolved
@@ -42,13 +42,9 @@
 	SelfDelegation int64
 	Instance       *knuu.Instance
 
-<<<<<<< HEAD
-	rpcProxyHost  string
-	grpcProxyHost string
-=======
-	rpcProxyPort   int
-	grpcProxyPort  int
-	traceProxyPort int
+	rpcProxyHost   string
+	grpcProxyHost  string
+	traceProxyHost string
 }
 
 // PullRoundStateTraces retrieves the round state traces from a node.
@@ -63,7 +59,6 @@
 		return nil, fmt.Errorf("getting table: %w", err)
 	}
 	return nil, nil
->>>>>>> e5dc8c67
 }
 
 // Resources defines the resource requirements for a Node.
@@ -277,7 +272,7 @@
 }
 
 func (n Node) AddressTracing() string {
-	return fmt.Sprintf("http://127.0.0.1:%d", n.traceProxyPort)
+	return n.traceProxyHost
 }
 
 func (n Node) RemoteAddressTracing() (string, error) {
@@ -317,6 +312,12 @@
 		return err
 	}
 	n.grpcProxyHost = grpcProxyHost
+
+	err, traceProxyHost := n.Instance.AddHost(tracingPort)
+	if err != nil {
+		return err
+	}
+	n.traceProxyHost = traceProxyHost
 
 	return nil
 }
@@ -341,44 +342,6 @@
 	if err := n.Instance.WaitInstanceIsRunning(); err != nil {
 		return err
 	}
-
-<<<<<<< HEAD
-=======
-	return n.forwardPorts()
-}
-
-func (n *Node) forwardPorts() error {
-	rpcProxyPort, err := n.Instance.PortForwardTCP(rpcPort)
-	if err != nil {
-		return fmt.Errorf("forwarding port %d: %w", rpcPort, err)
-	}
-
-	grpcProxyPort, err := n.Instance.PortForwardTCP(grpcPort)
-	if err != nil {
-		return fmt.Errorf("forwarding port %d: %w", grpcPort, err)
-	}
-
-	traceProxyPort, err := n.Instance.PortForwardTCP(tracingPort)
-	if err != nil {
-		return fmt.Errorf("forwarding port %d: %w", tracingPort, err)
-	}
-
-	n.rpcProxyPort = rpcProxyPort
-	n.grpcProxyPort = grpcProxyPort
-	n.traceProxyPort = traceProxyPort
-
-	return nil
-}
-
-func (n *Node) ForwardBitTwisterPort() error {
-	fwdBtPort, err := n.Instance.PortForwardTCP(n.Instance.BitTwister.Port())
-	if err != nil {
-		return err
-	}
-	n.Instance.BitTwister.SetPort(fwdBtPort)
-	n.Instance.BitTwister.SetNewClientByIPAddr("http://localhost")
-	log.Info().Str("address", fmt.Sprintf("http://localhost:%d", fwdBtPort)).Msg("BitTwister is listening")
->>>>>>> e5dc8c67
 	return nil
 }
 
