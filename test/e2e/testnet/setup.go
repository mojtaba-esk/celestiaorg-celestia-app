package testnet

import (
	"encoding/json"
	"fmt"
	"os"
	"path/filepath"
	"strings"
	"time"

	"github.com/celestiaorg/celestia-app/v2/app"
	serverconfig "github.com/cosmos/cosmos-sdk/server/config"
	"github.com/tendermint/tendermint/config"
	"github.com/tendermint/tendermint/p2p"
	"github.com/tendermint/tendermint/p2p/pex"
	"github.com/tendermint/tendermint/pkg/trace"
)

func MakeConfig(node *Node, opts ...Option) (*config.Config, error) {
	cfg := config.DefaultConfig()
	cfg.Moniker = node.Name
	cfg.RPC.ListenAddress = "tcp://0.0.0.0:26657"
	cfg.P2P.ExternalAddress = fmt.Sprintf("tcp://%v", node.AddressP2P(false))
	cfg.P2P.PersistentPeers = strings.Join(node.InitialPeers, ",")
	cfg.Instrumentation.Prometheus = true

	for _, opt := range opts {
		opt(cfg)
	}

	return cfg, nil
}

type Option func(*config.Config)

func WithPerPeerBandwidth(bandwidth int64) Option {
	return func(cfg *config.Config) {
		cfg.P2P.SendRate = bandwidth
		cfg.P2P.RecvRate = bandwidth
	}
}

func WithTimeoutPropose(timeout time.Duration) Option {
	return func(cfg *config.Config) {
		cfg.Consensus.TimeoutPropose = timeout
	}
}

func WithTimeoutCommit(timeout time.Duration) Option {
	return func(cfg *config.Config) {
		cfg.Consensus.TimeoutCommit = timeout
	}
}

func WithPrometheus(prometheus bool) Option {
	return func(cfg *config.Config) {
		cfg.Instrumentation.Prometheus = prometheus
	}
}

func WithMempool(mempool string) Option {
	return func(cfg *config.Config) {
		cfg.Mempool.Version = mempool
	}
}

<<<<<<< HEAD
=======
func WithLocalTracing(localTracingType string) Option {
	return func(cfg *config.Config) {
		cfg.Instrumentation.TraceType = localTracingType
		cfg.Instrumentation.TraceBufferSize = 1000
		cfg.Instrumentation.TracePullAddress = ":26661"
		//cfg.Instrumentation.TracingTables = "consensus_round_state,received_bytes"
		// cfg.Instrumentation.TracePushConfig = "s3.json"
	}
}

>>>>>>> 0e26c2ad
func BroadcastTxsOpt(broadcast bool) Option {
	return func(cfg *config.Config) {
		cfg.Mempool.Broadcast = broadcast
	}
}

func WriteAddressBook(peers []string, file string) error {
	book := pex.NewAddrBook(file, false)
	for _, peer := range peers {
		addr, err := p2p.NewNetAddressString(peer)
		if err != nil {
			return fmt.Errorf("parsing peer address %s: %w", peer, err)
		}
		err = book.AddAddress(addr, addr)
		if err != nil {
			return fmt.Errorf("adding peer address %s: %w", peer, err)
		}
	}
	book.Save()
	return nil
}

func MakeAppConfig(_ *Node) (*serverconfig.Config, error) {
	srvCfg := serverconfig.DefaultConfig()
	srvCfg.MinGasPrices = fmt.Sprintf("0.001%s", app.BondDenom)
	return srvCfg, srvCfg.ValidateBasic()
}

// MakeTracePushConfig creates a trace push config file "s3.json" in the given config path
// with the trace push config from the environment variables.
func MakeTracePushConfig(configPath string) error {
	traceConfigFile, err := os.OpenFile(filepath.Join(configPath, "s3.json"), os.O_CREATE|os.O_RDWR, 0o777)
	if err != nil {
		return err
	}
	defer traceConfigFile.Close()
	traceConfig, err := trace.GetPushConfigFromEnv()
	if err != nil {
		return err
	}
	err = json.NewEncoder(traceConfigFile).Encode(traceConfig)
	if err != nil {
		return err
	}
	traceConfigFile.Close()
	return nil
}<|MERGE_RESOLUTION|>--- conflicted
+++ resolved
@@ -64,8 +64,6 @@
 	}
 }
 
-<<<<<<< HEAD
-=======
 func WithLocalTracing(localTracingType string) Option {
 	return func(cfg *config.Config) {
 		cfg.Instrumentation.TraceType = localTracingType
@@ -76,7 +74,6 @@
 	}
 }
 
->>>>>>> 0e26c2ad
 func BroadcastTxsOpt(broadcast bool) Option {
 	return func(cfg *config.Config) {
 		cfg.Mempool.Broadcast = broadcast
