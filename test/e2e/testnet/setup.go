--- conflicted
+++ resolved
@@ -60,11 +60,7 @@
 	}
 }
 
-<<<<<<< HEAD
-func BroadcastTxsOpt(broadcast bool) Option {
-=======
 func WithBroadcastTxs(broadcast bool) Option {
->>>>>>> 0b256e63
 	return func(cfg *config.Config) {
 		cfg.Mempool.Broadcast = broadcast
 	}
