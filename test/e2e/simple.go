package main

import (
	"context"
	"fmt"
	"log"
	"time"

	"github.com/celestiaorg/celestia-app/v3/pkg/appconsts"
	"github.com/celestiaorg/celestia-app/v3/test/e2e/testnet"
	"github.com/celestiaorg/celestia-app/v3/test/util/testnode"
)

// This test runs a simple testnet with 4 validators. It submits both MsgPayForBlobs
// and MsgSends over 30 seconds and then asserts that at least 10 transactions were
// committed.
func E2ESimple(logger *log.Logger, appVersion string) error {
	ctx := context.Background()
	testNet, err := testnet.New(ctx, "E2ESimple", seed, nil, "test")
	testnet.NoError("failed to create testnet", err)

	defer testNet.Cleanup(ctx)

	logger.Println("Creating testnet validators")
<<<<<<< HEAD
	testnet.NoError("failed to create genesis nodes", testNet.CreateGenesisNodes(ctx, 4, appVersion, 10000000, 0, testnet.DefaultResources))
=======
	testnet.NoError("failed to create genesis nodes",
		testNet.CreateGenesisNodes(4, latestVersion, 10000000, 0,
			testnet.DefaultResources, true))
>>>>>>> 3aeb3c5a

	logger.Println("Creating txsim")
	endpoints, err := testNet.RemoteGRPCEndpoints(ctx)
	testnet.NoError("failed to get remote gRPC endpoints", err)
	err = testNet.CreateTxClient(ctx, "txsim", testnet.TxsimVersion, 10,
		"100-2000", 100, testnet.DefaultResources, endpoints[0])
	testnet.NoError("failed to create tx client", err)

	logger.Println("Setting up testnets")
	testnet.NoError("failed to setup testnets", testNet.Setup(ctx))

	logger.Println("Starting testnets")
	testnet.NoError("failed to start testnets", testNet.Start(ctx))

	logger.Println("Waiting for 30 seconds to produce blocks")
	time.Sleep(30 * time.Second)

	logger.Println("Reading blockchain headers")
	blockchain, err := testnode.ReadBlockchainHeaders(ctx, testNet.Node(0).AddressRPC())
	testnet.NoError("failed to read blockchain headers", err)

	totalTxs := 0
	for _, blockMeta := range blockchain {
		version := blockMeta.Header.Version.App
		if appconsts.LatestVersion != version {
			return fmt.Errorf("expected app version %d, got %d in blockMeta %d", appconsts.LatestVersion, version, blockMeta.Header.Height)
		}
		totalTxs += blockMeta.NumTxs
	}
	if totalTxs < 10 {
		return fmt.Errorf("expected at least 10 transactions, got %d", totalTxs)
	}
	return nil
}<|MERGE_RESOLUTION|>--- conflicted
+++ resolved
@@ -22,13 +22,8 @@
 	defer testNet.Cleanup(ctx)
 
 	logger.Println("Creating testnet validators")
-<<<<<<< HEAD
-	testnet.NoError("failed to create genesis nodes", testNet.CreateGenesisNodes(ctx, 4, appVersion, 10000000, 0, testnet.DefaultResources))
-=======
-	testnet.NoError("failed to create genesis nodes",
-		testNet.CreateGenesisNodes(4, latestVersion, 10000000, 0,
-			testnet.DefaultResources, true))
->>>>>>> 3aeb3c5a
+	testnet.NoError("failed to create genesis nodes", 
+                  testNet.CreateGenesisNodes(ctx, 4, appVersion, 10000000, 0, testnet.DefaultResources, true))
 
 	logger.Println("Creating txsim")
 	endpoints, err := testNet.RemoteGRPCEndpoints(ctx)
