--- conflicted
+++ resolved
@@ -242,13 +242,7 @@
 	var res *types.TxResponse
 	var size int64
 	if len(op.Blobs) > 0 {
-<<<<<<< HEAD
-		for _, blob := range op.Blobs {
-			size += int64(len(blob.GetData()))
-		}
-=======
 		size = getSize(op.Blobs)
->>>>>>> 006fbd65
 		res, err = signer.SubmitPayForBlob(ctx, op.Blobs, opts...)
 		if err != nil {
 			// log the failed tx
@@ -291,17 +285,9 @@
 		log.Info().
 			Int64("height", res.Height).
 			Str("address", address.String()).
-<<<<<<< HEAD
-			Str("blobs", fmt.Sprintf("%d", len(op.Blobs))).
-			Int64("total size of blobs", size).
-			Msg("tx committed")
-		return nil
-
-=======
 			Str("blobs count", fmt.Sprintf("%d", len(op.Blobs))).
 			Int64("total byte size of blobs", size).
 			Msg("tx committed")
->>>>>>> 006fbd65
 	} else {
 		log.Info().
 			Int64("height", res.Height).
